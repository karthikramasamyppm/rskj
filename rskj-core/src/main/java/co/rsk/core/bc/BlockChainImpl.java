/*
 * This file is part of RskJ
 * Copyright (C) 2017 RSK Labs Ltd.
 *
 * This program is free software: you can redistribute it and/or modify
 * it under the terms of the GNU Lesser General Public License as published by
 * the Free Software Foundation, either version 3 of the License, or
 * (at your option) any later version.
 *
 * This program is distributed in the hope that it will be useful,
 * but WITHOUT ANY WARRANTY; without even the implied warranty of
 * MERCHANTABILITY or FITNESS FOR A PARTICULAR PURPOSE. See the
 * GNU Lesser General Public License for more details.
 *
 * You should have received a copy of the GNU Lesser General Public License
 * along with this program. If not, see <http://www.gnu.org/licenses/>.
 */

package co.rsk.core.bc;

import co.rsk.config.RskSystemProperties;
import com.google.common.annotations.VisibleForTesting;
import co.rsk.blocks.BlockRecorder;
import co.rsk.net.Metrics;
import co.rsk.panic.PanicProcessor;
import co.rsk.validators.BlockValidator;
import org.ethereum.core.*;
import org.ethereum.crypto.HashUtil;
import org.ethereum.db.*;
import org.ethereum.listener.EthereumListener;
import org.ethereum.manager.AdminInfo;
import co.rsk.trie.Trie;
import co.rsk.trie.TrieImpl;
import org.ethereum.util.ByteUtil;
import org.ethereum.util.RLP;
import org.slf4j.Logger;
import org.slf4j.LoggerFactory;
import org.spongycastle.util.encoders.Hex;
import org.springframework.beans.factory.annotation.Autowired;
import org.springframework.stereotype.Component;

import javax.annotation.CheckForNull;
import javax.annotation.Nonnull;
import javax.annotation.Nullable;
import javax.annotation.PostConstruct;
import java.math.BigInteger;
import java.util.ArrayList;
import java.util.List;

/**
 * Created by ajlopez on 29/07/2016.
 */

/**
 * Original comment:
 *
 * The Ethereum blockchain is in many ways similar to the Bitcoin blockchain,
 * although it does have some differences.
 * <p>
 * The main difference between Ethereum and Bitcoin with regard to the blockchain architecture
 * is that, unlike Bitcoin, Ethereum blocks contain a copy of both the transaction list
 * and the most recent state. Aside from that, two other values, the block number and
 * the difficulty, are also stored in the block.
 * </p>
 * The block validation algorithm in Ethereum is as follows:
 * <ol>
 * <li>Check if the previous block referenced exists and is valid.</li>
 * <li>Check that the timestamp of the block is greater than that of the referenced previous block and less than 15 minutes into the future</li>
 * <li>Check that the block number, difficulty, transaction root, uncle root and gas limit (various low-level Ethereum-specific concepts) are valid.</li>
 * <li>Check that the proof of work on the block is valid.</li>
 * <li>Let S[0] be the STATE_ROOT of the previous block.</li>
 * <li>Let TX be the block's transaction list, with n transactions.
 * For all in in 0...n-1, set S[i+1] = APPLY(S[i],TX[i]).
 * If any applications returns an error, or if the total gas consumed in the block
 * up until this point exceeds the GASLIMIT, return an error.</li>
 * <li>Let S_FINAL be S[n], but adding the block reward paid to the miner.</li>
 * <li>Check if S_FINAL is the same as the STATE_ROOT. If it is, the block is valid; otherwise, it is not valid.</li>
 * </ol>
 * See <a href="https://github.com/ethereum/wiki/wiki/White-Paper#blockchain-and-mining">Ethereum Whitepaper</a>
 *
 */

@Component
public class BlockChainImpl implements Blockchain, org.ethereum.facade.Blockchain {
    private static final Logger logger = LoggerFactory.getLogger("blockchain");
    private static final PanicProcessor panicProcessor = new PanicProcessor();

    @Autowired
    private Repository repository;

    @Autowired
    private BlockStore blockStore;

    @Autowired
    private ReceiptStore receiptStore;

    @Autowired
    private PendingState pendingState;

    @Autowired
    private EthereumListener listener;

    @Autowired
    private BlockValidator blockValidator;

    @Autowired
    private AdminInfo adminInfo;

    private volatile BlockChainStatus status = new BlockChainStatus(null, BigInteger.ZERO);
    private final Object connectLock = new Object();
    private final Object accessLock = new Object();
    private BlockExecutor blockExecutor;
    private BlockRecorder blockRecorder;
    private boolean isrsk;
    private boolean noValidation;

    public BlockChainImpl() {

    }

    @VisibleForTesting
    public BlockChainImpl(Repository repository, BlockStore blockStore, ReceiptStore receiptStore, PendingState pendingState, EthereumListener listener, AdminInfo adminInfo, BlockValidator blockValidator)
    {
        this.repository = repository;
        this.blockStore = blockStore;
        this.receiptStore = receiptStore;
        this.pendingState = pendingState;
        this.listener = listener;
        this.adminInfo = adminInfo;

        this.blockValidator = blockValidator;

        init();
    }

    @PostConstruct
    public void init() {

        this.blockExecutor = new BlockExecutor(repository, this, blockStore, listener);

        if (this.pendingState != null)
            this.pendingState.start();
    }

    @Override
    public Repository getRepository() {
        return repository;
    }

    @Override
    public PendingState getPendingState() { return pendingState; }

    @VisibleForTesting
    public void setPendingState(PendingState pendingState) { this.pendingState = pendingState; }

    @Override
    public BlockStore getBlockStore() { return blockStore; }

    public EthereumListener getListener() { return listener; }

    public void setListener(EthereumListener listener) { this.listener = listener; }

    public BlockValidator getBlockValidator() { return blockValidator; }

    public AdminInfo getAdminInfo() { return adminInfo; }

    @VisibleForTesting
    public void setBlockValidator(BlockValidator validator) {
        this.blockValidator = validator;
    }

    @Override
    public long getSize() {
        return status.getBestBlock().getNumber() + 1;
    }

    /**
     * Try to add a block to a blockchain
     *
     * @param block        A block to try to add
     * @return IMPORTED_BEST if the block is the new best block
     *      IMPORTED_NOT_BEST if it was added to alternative chain
     *      NO_PARENT  the block parent is unknown yet
     *      INVALID_BLOCK   the block has invalida data/state
     *      EXISTS  the block was already processed
     */
    @Override
    public ImportResult tryToConnect(Block block) {
        if (blockRecorder != null)
            blockRecorder.writeBlock(block);

        try {
            logger.info("Try connect block hash: {}, number: {}",
                    Hex.toHexString(block.getHash()).substring(0, 6),
                    block.getNumber());

            synchronized (connectLock) {
                logger.info("Start try connect");
                long saveTime = System.nanoTime();
                ImportResult result = internalTryToConnect(block);
                long totalTime = System.nanoTime() - saveTime;
                logger.info("block: num: [{}] hash: [{}], processed after: [{}]nano, result {}", block.getNumber(), block.getShortHash(), totalTime, result);
                return result;
            }
        } catch (Throwable th) {
            logger.error("Unexpected error: ", th);
            panicProcessor.panic("bcerror", th.toString());
            return ImportResult.INVALID_BLOCK;
        }
    }

    private ImportResult internalTryToConnect(Block block) {
        if (blockStore.getBlockByHash(block.getHash()) != null && !BigInteger.ZERO.equals(blockStore.getTotalDifficultyForHash(block.getHash()))) {
            logger.debug("Block already exist in chain hash: {}, number: {}",
                    Hex.toHexString(block.getHash()).substring(0, 6),
                    block.getNumber());

            return ImportResult.EXIST;
        }

        Block bestBlock;
        BigInteger bestTotalDifficulty;

        logger.info("get current state");

        // get current state
        synchronized (accessLock) {
            bestBlock = status.getBestBlock();
            bestTotalDifficulty = status.getTotalDifficulty();
        }

        Block parent;
        BigInteger parentTotalDifficulty;

        // Incoming block is child of current best block
        if (bestBlock == null || bestBlock.isParentOf(block)) {
            parent = bestBlock;
            parentTotalDifficulty = bestTotalDifficulty;
        }
        // else, Get parent AND total difficulty
        else {
            logger.info("get parent and total difficulty");
            parent = blockStore.getBlockByHash(block.getParentHash());

            if (parent == null)
                return ImportResult.NO_PARENT;

            parentTotalDifficulty = blockStore.getTotalDifficultyForHash(parent.getHash());

            if (parentTotalDifficulty == null || parentTotalDifficulty.equals(BigInteger.ZERO))
                return ImportResult.NO_PARENT;
        }

        // Validate incoming block before its processing
        if (!isValid(block)) {
            long blockNumber = block.getNumber();
            logger.warn("Invalid block with number: {}", blockNumber);
            panicProcessor.panic("invalidblock", String.format("Invalid block %s %s", blockNumber, Hex.toHexString(block.getHash())));
            return ImportResult.INVALID_BLOCK;
        }

        BlockResult result = null;

        if (parent != null) {
            long saveTime = System.nanoTime();
            logger.info("execute start");

            if (this.noValidation)
                result = blockExecutor.executeAll(block, parent.getStateRoot());
            else
                result = blockExecutor.execute(block, parent.getStateRoot(), false);

            logger.info("execute done");

            boolean isValid = noValidation ? true : blockExecutor.validate(block, result);

            logger.info("validate done");

            if (!isValid)
                return ImportResult.INVALID_BLOCK;

            long totalTime = System.nanoTime() - saveTime;

            if (adminInfo != null)
                adminInfo.addBlockExecTime(totalTime);

            logger.info("block: num: [{}] hash: [{}], executed after: [{}]nano", block.getNumber(), block.getShortHash(), totalTime);
        }

        // the new accumulated difficulty
        BigInteger totalDifficulty = parentTotalDifficulty.add(block.getCumulativeDifficulty());
        logger.info("TD: updated to {}", totalDifficulty);

        // It is the new best block
        if (totalDifficulty.compareTo(status.getTotalDifficulty()) > 0) {
            if (bestBlock != null && !bestBlock.isParentOf(block)) {
                logger.info("Rebranching: {} ~> {} From block {} ~> {} Difficulty {} Challenger difficulty {}", bestBlock.getShortHash(), block.getShortHash(), bestBlock.getNumber(), block.getNumber(), status.getTotalDifficulty().toString(), totalDifficulty.toString());
                BlockFork fork = new BlockFork();
                fork.calculate(bestBlock, block, blockStore);
                Metrics.rebranch(bestBlock, block, fork.getNewBlocks().size() + fork.getOldBlocks().size());
                blockStore.reBranch(block);
            }

            logger.trace("Start switchToBlockChain");
            switchToBlockChain(block, totalDifficulty);
            logger.trace("Start saveReceipts");
            saveReceipts(block, result);
            logger.trace("Start processBest");
            processBest(block);
            logger.trace("Start onBlock");
            onBlock(block, result);
            logger.trace("Start flushData");
            flushData();

            logger.trace("Better block {} {}", block.getNumber(), block.getShortHash());

            logger.debug("block added to the blockChain: index: [{}]", block.getNumber());
            if (block.getNumber() % 100 == 0)
                logger.info("*** Last block added [ #{} ]", block.getNumber());

            return ImportResult.IMPORTED_BEST;
        }
        // It is not the new best block
        else {
            if (bestBlock != null && !bestBlock.isParentOf(block))
                logger.info("No rebranch: {} ~> {} From block {} ~> {} Difficulty {} Challenger difficulty {}", bestBlock.getShortHash(), block.getShortHash(), bestBlock.getNumber(), block.getNumber(), status.getTotalDifficulty().toString(), totalDifficulty.toString());

            logger.trace("Start extendAlternativeBlockChain");
            extendAlternativeBlockChain(block, totalDifficulty);
            logger.trace("Start saveReceipts");
            saveReceipts(block, result);
            logger.trace("Start onBlock");
            onBlock(block, result);
            logger.trace("Start flushData");
            flushData();

            if (bestBlock != null && block.getNumber() > bestBlock.getNumber())
                logger.warn("Strange block number state");

            logger.trace("Block not imported {} {}", block.getNumber(), block.getShortHash());

            return ImportResult.IMPORTED_NOT_BEST;
        }
    }

    @Override
    public BlockChainStatus getStatus() {
        return status;
    }

    /**
     * Change the blockchain status, to a new best block with difficulty
     *
     * @param block        The new best block
     * @param totalDifficulty   The total difficulty of the new blockchain
     */
    @Override
    public void setStatus(Block block, BigInteger totalDifficulty) {
        synchronized (accessLock) {
            status = new BlockChainStatus(block, totalDifficulty);
            blockStore.saveBlock(block, totalDifficulty, true);
            repository.syncToRoot(block.getStateRoot());
        }
    }

    @Override
    public Block getBlockByHash(byte[] hash) {
        return blockStore.getBlockByHash(hash);
    }

    @Override
    public void setExitOn(long exitOn) {

    }

    @Override
    public boolean isBlockExist(byte[] hash) {
        return blockStore.isBlockExist(hash);
    }

    @Override
    public List<BlockHeader> getListOfHeadersStartFrom(BlockIdentifier identifier, int skip, int limit, boolean reverse) {
        return null;
    }

    @Override
    public List<byte[]> getListOfBodiesByHashes(List<byte[]> hashes) {
        return null;
    }

    @Override
    public List<Block> getBlocksByNumber(long number) {
        return blockStore.getChainBlocksByNumber(number);
    }

    @Override
    public List<BlockInformation> getBlocksInformationByNumber(long number) {
        synchronized (accessLock) {
            return this.blockStore.getBlocksInformationByNumber(number);
        }
    }

    @Override
    public boolean hasBlockInSomeBlockchain(@Nonnull final byte[] hash) {
        final Block block = this.getBlockByHash(hash);
        return block != null && this.blockIsInIndex(block);
    }

    /**
     * blockIsInIndex returns true if a given block is indexed in the blockchain (it might not be the in the
     * canonical branch).
     *
     * @param block the block to check for.
     * @return true if there is a block in the blockchain with that hash.
     */
    private boolean blockIsInIndex(@Nonnull final Block block) {
<<<<<<< HEAD
        // TODO: don't unnecessarily wrap the hash for comparison
        final ByteArrayWrapper key = new ByteArrayWrapper(block.getHash());
        final List<Block> blocks = this.getBlocksByNumber(block.getNumber());

        for (final Block b : blocks) {
            if (new ByteArrayWrapper(b.getHash()).equals(key)) {
                return true;
            }
        }

        return false;
=======
        final List<Block> blocks = this.getBlocksByNumber(block.getNumber());

        return blocks.stream()
                .map(Block::getHash)
                .anyMatch(b -> ByteUtil.fastEquals(b, block.getHash()));
>>>>>>> 12eb2dd7
    }

    @Override
    public void removeBlocksByNumber(long number) {
        List<Block> blocks = this.getBlocksByNumber(number);

        for (Block block : blocks)
            blockStore.removeBlock(block);
    }

    public Block getBlockByNumber(long number) { return blockStore.getChainBlockByNumber(number); }

    @Override
    public void setBestBlock(Block block) {
        this.setStatus(block, status.getTotalDifficulty());
    }

    @Override
    public Block getBestBlock() {
        return this.status.getBestBlock();
    }

    @Override
    public boolean isRsk() {
        return this.isrsk;
    }

    @Override
    public void setRsk(boolean isrsk) {
        this.isrsk = isrsk;
    }

    public void setNoValidation(boolean noValidation) {
        this.noValidation = noValidation;
    }

    /**
     * Returns transaction info by hash
     *
     * @param hash      the hash of the transaction
     * @return transaction info, null if the transaction does not exist
     */
    @Override
    public TransactionInfo getTransactionInfo(byte[] hash) {
        TransactionInfo txInfo = receiptStore.get(hash);

        if (txInfo == null)
            return null;

        Transaction tx = this.getBlockByHash(txInfo.getBlockHash()).getTransactionsList().get(txInfo.getIndex());
        txInfo.setTransaction(tx);

        return txInfo;
    }

    @Override
    public void close() {

    }

    @Override
    public BigInteger getTotalDifficulty() {
        return status.getTotalDifficulty();
    }

    @Override
    public void setTotalDifficulty(BigInteger totalDifficulty) {
        setStatus(status.getBestBlock(), totalDifficulty);
    }

    @Override
    public byte[] getBestBlockHash() {
        return status.getBestBlock().getHash();
    }

    @Override
    public void setBlockRecorder(BlockRecorder blockRecorder) {
        this.blockRecorder = blockRecorder;
    }

    @Override
    public ReceiptStore getReceiptStore() { return receiptStore; }

    private void switchToBlockChain(Block block, BigInteger totalDifficulty) {
        synchronized (accessLock) {
            storeBlock(block, totalDifficulty, true);
            status = new BlockChainStatus(block, totalDifficulty);
            repository.syncToRoot(block.getStateRoot());
        }
    }

    private void extendAlternativeBlockChain(Block block, BigInteger totalDifficulty) {
        storeBlock(block, totalDifficulty, false);
    }

    private void storeBlock(Block block, BigInteger totalDifficulty, boolean inBlockChain) {
        blockStore.saveBlock(block, totalDifficulty, inBlockChain);
        logger.info("Block saved: number: {}, hash: {}, TD: {}",
                block.getNumber(), block.getShortHash(), totalDifficulty);
    }

    private void saveReceipts(Block block, BlockResult result) {
        if (result == null)
            return;

        if (result.getTransactionReceipts().isEmpty())
            return;

        receiptStore.saveMultiple(block.getHash(), result.getTransactionReceipts());
    }

    private void processBest(final Block block) {
        EventDispatchThread.invokeLater(() -> pendingState.processBest(block));
    }

    private void onBlock(Block block, BlockResult result) {
        if (result != null && listener != null) {
            listener.trace(String.format("Block chain size: [ %d ]", this.getSize()));
            listener.onBlock(block, result.getTransactionReceipts());
        }
    }

    private boolean isValid(Block block) {
        if (block.isGenesis())
            return true;
        return blockValidator.isValid(block);
    }


    // Rolling counter that helps doing flush every RskSystemProperties.RSKCONFIG.flushNumberOfBlocks() flush attempts
    // We did this because flush is slow, and doing flush for every block degrades the node performance.
    private int nFlush = 0;

    private void flushData() {
        if (RskSystemProperties.RSKCONFIG.isFlushEnabled() && nFlush == 0)  {
            long saveTime = System.nanoTime();
            repository.flush();
            long totalTime = System.nanoTime() - saveTime;
            logger.info("repository flush: [{}]nano", totalTime);
            saveTime = System.nanoTime();
            blockStore.flush();
            totalTime = System.nanoTime() - saveTime;
            logger.info("blockstore flush: [{}]nano", totalTime);
        }
        nFlush++;
        nFlush = nFlush % RskSystemProperties.RSKCONFIG.flushNumberOfBlocks();
    }

    public static byte[] calcTxTrie(List<Transaction> transactions) {
        return Block.getTxTrie(transactions).getHash();
    }

    public static byte[] calcReceiptsTrie(List<TransactionReceipt> receipts) {
        Trie receiptsTrie = new TrieImpl();

        if (receipts == null || receipts.isEmpty())
            return HashUtil.EMPTY_TRIE_HASH;

        for (int i = 0; i < receipts.size(); i++)
            receiptsTrie = receiptsTrie.put(RLP.encodeInt(i), receipts.get(i).getEncoded());

        return receiptsTrie.getHash();
    }
}<|MERGE_RESOLUTION|>--- conflicted
+++ resolved
@@ -414,25 +414,11 @@
      * @return true if there is a block in the blockchain with that hash.
      */
     private boolean blockIsInIndex(@Nonnull final Block block) {
-<<<<<<< HEAD
-        // TODO: don't unnecessarily wrap the hash for comparison
-        final ByteArrayWrapper key = new ByteArrayWrapper(block.getHash());
-        final List<Block> blocks = this.getBlocksByNumber(block.getNumber());
-
-        for (final Block b : blocks) {
-            if (new ByteArrayWrapper(b.getHash()).equals(key)) {
-                return true;
-            }
-        }
-
-        return false;
-=======
         final List<Block> blocks = this.getBlocksByNumber(block.getNumber());
 
         return blocks.stream()
                 .map(Block::getHash)
                 .anyMatch(b -> ByteUtil.fastEquals(b, block.getHash()));
->>>>>>> 12eb2dd7
     }
 
     @Override
