/*
 * This file is part of RskJ
 * Copyright (C) 2017 RSK Labs Ltd.
 *
 * This program is free software: you can redistribute it and/or modify
 * it under the terms of the GNU Lesser General Public License as published by
 * the Free Software Foundation, either version 3 of the License, or
 * (at your option) any later version.
 *
 * This program is distributed in the hope that it will be useful,
 * but WITHOUT ANY WARRANTY; without even the implied warranty of
 * MERCHANTABILITY or FITNESS FOR A PARTICULAR PURPOSE. See the
 * GNU Lesser General Public License for more details.
 *
 * You should have received a copy of the GNU Lesser General Public License
 * along with this program. If not, see <http://www.gnu.org/licenses/>.
 */

package co.rsk.metrics;

<<<<<<< HEAD
import co.rsk.crypto.Sha3Hash;
=======
import co.rsk.core.RskAddress;
>>>>>>> 89becd29
import co.rsk.util.RskCustomCache;
import org.ethereum.db.BlockStore;
import org.ethereum.db.ByteArrayWrapper;

import java.math.BigInteger;
import java.time.Duration;

public class HashRateCalculatorMining extends HashRateCalculator {

    private final RskAddress coinbaseAddress;

<<<<<<< HEAD
    public HashRateCalculatorMining(BlockStore blockStore, RskCustomCache<Sha3Hash, BlockHeaderElement> headerCache, byte[] coinbaseAddress) {
=======
    public HashRateCalculatorMining(BlockStore blockStore, RskCustomCache<ByteArrayWrapper, BlockHeaderElement> headerCache, RskAddress coinbaseAddress) {
>>>>>>> 89becd29
        super(blockStore, headerCache);
        this.coinbaseAddress = coinbaseAddress;
    }

    @Override
    public BigInteger calculateNodeHashRate(Duration period) {
        return calculateHashRate(this::checkOwnership, period);
    }

    private Boolean checkOwnership(BlockHeaderElement element) {
        return coinbaseAddress.equals(element.getBlockHeader().getCoinbase());
    }

}<|MERGE_RESOLUTION|>--- conflicted
+++ resolved
@@ -18,14 +18,10 @@
 
 package co.rsk.metrics;
 
-<<<<<<< HEAD
 import co.rsk.crypto.Sha3Hash;
-=======
 import co.rsk.core.RskAddress;
->>>>>>> 89becd29
 import co.rsk.util.RskCustomCache;
 import org.ethereum.db.BlockStore;
-import org.ethereum.db.ByteArrayWrapper;
 
 import java.math.BigInteger;
 import java.time.Duration;
@@ -34,11 +30,7 @@
 
     private final RskAddress coinbaseAddress;
 
-<<<<<<< HEAD
-    public HashRateCalculatorMining(BlockStore blockStore, RskCustomCache<Sha3Hash, BlockHeaderElement> headerCache, byte[] coinbaseAddress) {
-=======
-    public HashRateCalculatorMining(BlockStore blockStore, RskCustomCache<ByteArrayWrapper, BlockHeaderElement> headerCache, RskAddress coinbaseAddress) {
->>>>>>> 89becd29
+    public HashRateCalculatorMining(BlockStore blockStore, RskCustomCache<Sha3Hash, BlockHeaderElement> headerCache, RskAddress coinbaseAddress) {
         super(blockStore, headerCache);
         this.coinbaseAddress = coinbaseAddress;
     }
