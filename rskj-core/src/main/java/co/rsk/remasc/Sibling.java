--- conflicted
+++ resolved
@@ -18,11 +18,8 @@
 
 package co.rsk.remasc;
 
-<<<<<<< HEAD
 import co.rsk.crypto.Sha3Hash;
-=======
 import co.rsk.core.RskAddress;
->>>>>>> 89becd29
 import org.ethereum.core.BlockHeader;
 import org.ethereum.util.RLP;
 import org.ethereum.util.RLPElement;
@@ -40,11 +37,7 @@
 public class Sibling {
 
     // Hash of the sibling block
-<<<<<<< HEAD
     private Sha3Hash hash;
-=======
-    private final byte[] hash;
->>>>>>> 89becd29
     // Coinbase address of the sibling block
     private final RskAddress coinbase;
     // Fees paid by the sibling block
@@ -66,11 +59,7 @@
                 blockHeader.getUncleCount());
     }
 
-<<<<<<< HEAD
-    private Sibling(Sha3Hash hash, byte[] coinbase, byte[] includedBlockCoinbase, BigInteger  paidFees, long includedHeight, int uncleCount) {
-=======
-    private Sibling(byte[] hash, RskAddress coinbase, RskAddress includedBlockCoinbase, BigInteger paidFees, long includedHeight, int uncleCount) {
->>>>>>> 89becd29
+    private Sibling(Sha3Hash hash, RskAddress coinbase, RskAddress includedBlockCoinbase, BigInteger  paidFees, long includedHeight, int uncleCount) {
         this.hash = hash;
         this.coinbase = coinbase;
         this.paidFees = paidFees;
@@ -102,15 +91,10 @@
     public int getUncleCount() { return uncleCount; }
 
     public byte[] getEncoded() {
-<<<<<<< HEAD
+
         byte[] rlpHash = RLP.encodeElement(this.hash.getBytes());
-        byte[] rlpCoinbase = RLP.encodeElement(this.coinbase);
-        byte[] rlpIncludedBlockCoinbase = RLP.encodeElement(this.includedBlockCoinbase);
-=======
-        byte[] rlpHash = RLP.encodeElement(this.hash);
         byte[] rlpCoinbase = RLP.encodeRskAddress(this.coinbase);
         byte[] rlpIncludedBlockCoinbase = RLP.encodeRskAddress(this.includedBlockCoinbase);
->>>>>>> 89becd29
 
         byte[] rlpPaidFees = RLP.encodeBigInteger(this.paidFees);
         byte[] rlpIncludedHeight = RLP.encodeBigInteger(BigInteger.valueOf(this.includedHeight));
@@ -123,15 +107,9 @@
         ArrayList<RLPElement> params = RLP.decode2(data);
         RLPList sibling = (RLPList) params.get(0);
 
-<<<<<<< HEAD
         Sha3Hash hash = new Sha3Hash(sibling.get(0).getRLPData());
-        byte[] coinbase = sibling.get(1).getRLPData();
-        byte[] includedBlockCoinbase = sibling.get(2).getRLPData();
-=======
-        byte[] hash = sibling.get(0).getRLPData();
         RskAddress coinbase = RLP.parseRskAddress(sibling.get(1).getRLPData());
         RskAddress includedBlockCoinbase = RLP.parseRskAddress(sibling.get(2).getRLPData());
->>>>>>> 89becd29
 
         byte[] bytesPaidFees = sibling.get(3).getRLPData();
         byte[] bytesIncludedHeight = sibling.get(4).getRLPData();
