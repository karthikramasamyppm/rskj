/*
 * This file is part of RskJ
 * Copyright (C) 2017 RSK Labs Ltd.
 *
 * This program is free software: you can redistribute it and/or modify
 * it under the terms of the GNU Lesser General Public License as published by
 * the Free Software Foundation, either version 3 of the License, or
 * (at your option) any later version.
 *
 * This program is distributed in the hope that it will be useful,
 * but WITHOUT ANY WARRANTY; without even the implied warranty of
 * MERCHANTABILITY or FITNESS FOR A PARTICULAR PURPOSE. See the
 * GNU Lesser General Public License for more details.
 *
 * You should have received a copy of the GNU Lesser General Public License
 * along with this program. If not, see <http://www.gnu.org/licenses/>.
 */

package org.ethereum.rpc.Simples;

import co.rsk.core.NetworkStateExporter;
import co.rsk.metrics.HashRateCalculator;
import co.rsk.net.BlockProcessor;
import co.rsk.net.simples.SimpleBlockProcessor;
import org.ethereum.core.PendingState;
import org.ethereum.db.BlockStore;
import org.ethereum.facade.Repository;
import org.ethereum.listener.CompositeEthereumListener;
import org.ethereum.listener.EthereumListener;
import org.ethereum.manager.WorldManager;
import org.ethereum.net.client.ConfigCapabilities;
import org.ethereum.solidity.compiler.SolidityCompiler;

/**
 * Created by Ruben Altman on 09/06/2016.
 */
public class SimpleWorldManager implements WorldManager {

    BlockProcessor nodeBlockProcessor;
    org.ethereum.core.Blockchain blockChain;
    PendingState pendingState;
    BlockStore blockStore;
    EthereumListener listener;

    public SimpleWorldManager() {
        this(null);
    }

    public SimpleWorldManager(SimpleBlockProcessor nodeBlockProcessor) {
        this.nodeBlockProcessor = nodeBlockProcessor;
    }

    @Override
    public void init() {

    }

    public void setListener(EthereumListener listener) {
        this.listener = listener;
    }

    @Override
    public void addListener(EthereumListener listener) {
        if (this.listener == null) {
            this.listener = new CompositeEthereumListener();
        }
        ((CompositeEthereumListener) this.listener).addListener(listener);
    }

    @Override
<<<<<<< HEAD
    public EthereumListener getListener() {
        return null;
=======
    public ChannelManager getChannelManager() {
        return new SimpleChannelManager();
>>>>>>> 8fc96b7d
    }

    @Override
    public Repository getRepository() {
        return null;
    }

    @Override
    public org.ethereum.core.Blockchain getBlockchain() {
        if (blockChain != null)
            return blockChain;

        org.ethereum.rpc.Simples.SimpleBlockChain blockChain = new org.ethereum.rpc.Simples.SimpleBlockChain();
        return blockChain;
    }

    public void setBlockchain(org.ethereum.core.Blockchain blockchain) {
        this.blockChain = blockchain;
    }

    @Override
    public BlockStore getBlockStore() {
        return blockStore;
    }

    public void setBlockStore(BlockStore blockStore) {
        this.blockStore = blockStore;
    }

    public void setNodeBlockProcessor(BlockProcessor nodeBlockProcessor) { this.nodeBlockProcessor = nodeBlockProcessor;}

    @Override
    public PendingState getPendingState() {
        return pendingState;
    }

    public void setPendingState(PendingState pendingState) {
        this.pendingState = pendingState;
    }

    @Override
    public void close() {

    }

    @Override
    public ConfigCapabilities getConfigCapabilities() {
        ConfigCapabilities configCapabilities = new SimpleConfigCapabilities();

        return configCapabilities;
    }

    @Override
    public BlockProcessor getNodeBlockProcessor(){
        return this.nodeBlockProcessor;
    }

    @Override
    public HashRateCalculator getHashRateCalculator() {
        return null;
    }

    @Override
    public NetworkStateExporter getNetworkStateExporter() {
        return null;
    }

    @Override
    public SolidityCompiler getSolidityCompiler() {
        return null;
    }
}<|MERGE_RESOLUTION|>--- conflicted
+++ resolved
@@ -29,6 +29,7 @@
 import org.ethereum.listener.EthereumListener;
 import org.ethereum.manager.WorldManager;
 import org.ethereum.net.client.ConfigCapabilities;
+import org.ethereum.net.server.ChannelManager;
 import org.ethereum.solidity.compiler.SolidityCompiler;
 
 /**
@@ -68,13 +69,8 @@
     }
 
     @Override
-<<<<<<< HEAD
-    public EthereumListener getListener() {
-        return null;
-=======
     public ChannelManager getChannelManager() {
         return new SimpleChannelManager();
->>>>>>> 8fc96b7d
     }
 
     @Override
