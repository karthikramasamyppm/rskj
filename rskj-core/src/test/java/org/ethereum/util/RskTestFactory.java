package org.ethereum.util;

import co.rsk.blockchain.utils.BlockGenerator;
import co.rsk.core.bc.BlockChainImpl;
import co.rsk.core.bc.PendingStateImpl;
import co.rsk.db.RepositoryImpl;
import co.rsk.trie.TrieStoreImpl;
import co.rsk.validators.DummyBlockValidator;
import org.ethereum.core.Genesis;
import org.ethereum.core.PendingState;
import org.ethereum.core.Repository;
import org.ethereum.datasource.HashMapDB;
import org.ethereum.db.BlockStore;
import org.ethereum.db.IndexedBlockStore;
import org.ethereum.db.ReceiptStore;
import org.ethereum.db.ReceiptStoreImpl;

import java.util.HashMap;

/**
 * This is the test version of {@link co.rsk.core.RskFactory}, but without Spring.
 *
 * We try to recreate the objects used in production as best as we can,
 * replacing persistent storage with in-memory storage.
 * There are many nulls in place of objects that aren't part of our
 * tests yet.
 */
public class RskTestFactory {
    private BlockChainImpl blockchain;
    private IndexedBlockStore blockStore;
    private PendingState pendingState;
    private RepositoryImpl repository;

    public RskTestFactory() {
        Genesis genesis = BlockGenerator.getInstance().getGenesisBlock();
        genesis.setStateRoot(getRepository().getRoot());
        genesis.flushRLP();
        getBlockchain().setBestBlock(genesis);
        getBlockchain().setTotalDifficulty(genesis.getCumulativeDifficulty());
    }

<<<<<<< HEAD
    public ContractDetails addContract(String runtimeBytecode) {
        Account contractAccount = new AccountBuilder(getBlockchain())
                .name(runtimeBytecode)
                .balance(BigInteger.TEN)
                .code(TypeConverter.stringHexToByteArray(runtimeBytecode))
                .build();

        return getRepository().getContractDetails(contractAccount.getAddress());
    }

    public ProgramResult executeRawContract(byte[] bytecode, byte[] encodedCall, BigInteger value) {
        Account sender = new AccountBuilder(getBlockchain())
                .name("sender")
                // a large balance will allow running any contract
                .balance(BigInteger.valueOf(10000000))
                .build();
        BigInteger nonceCreate = getRepository().getNonce(sender.getAddress());
        Transaction creationTx = new TransactionBuilder()
                .gasLimit(BigInteger.valueOf(3000000))
                .sender(sender)
                .data(bytecode)
                .nonce(nonceCreate.longValue())
                .build();
        executeTransaction(creationTx);
        BigInteger nonceExecute = getRepository().getNonce(sender.getAddress());
        Transaction transaction = new TransactionBuilder()
                // a large gas limit will allow running any contract
                .gasLimit(BigInteger.valueOf(3000000))
                .sender(sender)
                .receiverAddress(creationTx.getContractAddress())
                .data(encodedCall)
                .nonce(nonceExecute.longValue())
                .value(value)
                .build();
        return executeTransaction(transaction).getResult();
    }

    private TransactionExecutor executeTransaction(Transaction transaction) {
        Repository track = getRepository().startTracking();
        TransactionExecutor executor = new TransactionExecutor(transaction, 0, new byte[32],
                getRepository(), getBlockStore(), getReceiptStore(),
                new ProgramInvokeFactoryImpl(), getBlockchain().getBestBlock());
        executor.init();
        executor.execute();
        executor.go();
        executor.finalization();
        track.commit();
        return executor;
    }

=======
>>>>>>> d73e06fb
    public BlockChainImpl getBlockchain() {
        if (blockchain == null) {
            blockchain = new BlockChainImpl(
                    getRepository(),
                    getBlockStore(),
                    getReceiptStore(),
                    null, //circular dependency
                    null,
                    null,
                    new DummyBlockValidator()
            );
            PendingState pendingState = getPendingState();
            blockchain.setPendingState(pendingState);
        }

        return blockchain;
    }

    public ReceiptStore getReceiptStore() {
        HashMapDB receiptStore = new HashMapDB();
        return new ReceiptStoreImpl(receiptStore);
    }

    public BlockStore getBlockStore() {
        if (blockStore == null) {
            blockStore = new IndexedBlockStore();
            HashMapDB blockStore = new HashMapDB();
            this.blockStore.init(new HashMap<>(), blockStore, null);
        }

        return blockStore;
    }

    public PendingState getPendingState() {
        if (pendingState == null) {
            pendingState = new PendingStateImpl(getBlockchain(), getBlockStore(), getRepository());
        }

        return pendingState;
    }

    public Repository getRepository() {
        if (repository == null) {
            HashMapDB stateStore = new HashMapDB();
            repository = new RepositoryImpl(new TrieStoreImpl(stateStore));
        }

        return repository;
    }
}<|MERGE_RESOLUTION|>--- conflicted
+++ resolved
@@ -39,7 +39,6 @@
         getBlockchain().setTotalDifficulty(genesis.getCumulativeDifficulty());
     }
 
-<<<<<<< HEAD
     public ContractDetails addContract(String runtimeBytecode) {
         Account contractAccount = new AccountBuilder(getBlockchain())
                 .name(runtimeBytecode)
@@ -90,8 +89,6 @@
         return executor;
     }
 
-=======
->>>>>>> d73e06fb
     public BlockChainImpl getBlockchain() {
         if (blockchain == null) {
             blockchain = new BlockChainImpl(
